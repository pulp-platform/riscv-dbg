--- conflicted
+++ resolved
@@ -101,11 +101,7 @@
     unique case (state_q)
       dm::Idle: begin
         // debugger requested a read
-<<<<<<< HEAD
-        if (sbaddress_write_valid_i && sbreadonaddr_i) state_d = Read;
-=======
-        if (sbaddress_write_valid_i && sbreadonaddr_i)  state_d = dm::Read;
->>>>>>> 312009d5
+        if (sbaddress_write_valid_i && sbreadonaddr_i) state_d = dm::Read;
         // debugger requested a write
         if (sbdata_write_valid_i) state_d = dm::Write;
         // perform another read
@@ -144,13 +140,12 @@
       default: state_d = dm::Idle; // catch parasitic state
     endcase
 
-<<<<<<< HEAD
     // check for SBA configuration errors at start of transaction
-    if (state_q != Idle) begin
+    if (state_q != dm::Idle) begin
       // handle unsupported sbaccess value error case (currently only supporting full bus width transfers)
       if (!(((sbaccess_i == 3'd2) && (BusWidth == 32'd32)) || ((sbaccess_i == 3'd3) && (BusWidth == 32'd64)))) begin
         req             = 1'b0;
-        state_d         = Idle;
+        state_d         = dm::Idle;
         sberror_valid_o = 1'b1;
         sberror_o       = 3'd4;
       end else begin
@@ -159,19 +154,11 @@
             ((sbaccess_i == 3'd2) && (sbaddress_i[1:0] != 2'b0)) ||
             ((sbaccess_i == 3'd3) && (sbaddress_i[2:0] != 3'b0))) begin
           req             = 1'b0;
-          state_d         = Idle;
+          state_d         = dm::Idle;
           sberror_valid_o = 1'b1;
           sberror_o       = 3'd3;
         end
       end
-=======
-    // handle error case
-    if (sbaccess_i > 3 && state_q != dm::Idle) begin
-      req             = 1'b0;
-      state_d         = dm::Idle;
-      sberror_valid_o = 1'b1;
-      sberror_o       = 3'd3;
->>>>>>> 312009d5
     end
     // further error handling should go here ...
   end
